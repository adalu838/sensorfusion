% h(t,x,u;th)
%  x: The position of the unknown object: [x y t0]
<<<<<<< HEAD
%  u: ??
%  th: input [x1 y1 bias1 x2 y2 bias2 ... x7 y7 bias7 v r0] 
=======
%  th: input [x1 y1 x2 y2 ... bias1 bias2 ... v] 
>>>>>>> 5785f6eb

function h = h_tdoa1( t, x, u, th )
    count = 1;
    v = th(22);

    for i = 1:7
        sensorpos1 = [th((i-1)*2+1) th((i-1)*2+2)]';
     	bias1 = th(14+i);
    	h(count) = sqrt((sensorpos1(1)-x(1)).^2 + (sensorpos1(2)-x(2)).^2)/v + x(3)/v;
    	count = count+1;
    end
    h = h';
end

<|MERGE_RESOLUTION|>--- conflicted
+++ resolved
@@ -1,22 +1,17 @@
-% h(t,x,u;th)
-%  x: The position of the unknown object: [x y t0]
-<<<<<<< HEAD
-%  u: ??
-%  th: input [x1 y1 bias1 x2 y2 bias2 ... x7 y7 bias7 v r0] 
-=======
-%  th: input [x1 y1 x2 y2 ... bias1 bias2 ... v] 
->>>>>>> 5785f6eb
-
-function h = h_tdoa1( t, x, u, th )
-    count = 1;
-    v = th(22);
-
-    for i = 1:7
-        sensorpos1 = [th((i-1)*2+1) th((i-1)*2+2)]';
-     	bias1 = th(14+i);
-    	h(count) = sqrt((sensorpos1(1)-x(1)).^2 + (sensorpos1(2)-x(2)).^2)/v + x(3)/v;
-    	count = count+1;
-    end
-    h = h';
-end
-
+% h(t,x,u;th)
+%  x: The position of the unknown object: [x y t0]
+%  th: input [x1 y1 x2 y2 ... bias1 bias2 ... v] 
+
+function h = h_tdoa1( t, x, u, th )
+    count = 1;
+    v = th(22);
+
+    for i = 1:7
+        sensorpos1 = [th((i-1)*2+1) th((i-1)*2+2)]';
+     	bias1 = th(14+i);
+    	h(count) = sqrt((sensorpos1(1)-x(1)).^2 + (sensorpos1(2)-x(2)).^2)/v + x(3)/v;
+    	count = count+1;
+    end
+    h = h';
+end
+